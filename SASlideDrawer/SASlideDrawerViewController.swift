--- conflicted
+++ resolved
@@ -125,11 +125,7 @@
     /// The container view that displays the content view
     private lazy var contentContainerView: UIView = {
         let v = UIView(frame: self.view.frame)
-<<<<<<< HEAD
-        v.setTranslatesAutoresizingMaskIntoConstraints(false)
-=======
         v.translatesAutoresizingMaskIntoConstraints = false
->>>>>>> ff7802a0
         self.view.insertSubview(v, atIndex: 0)
         v.pinToParentView()
         return v
@@ -137,11 +133,7 @@
     /// The container view that displays
     private lazy var drawerContainerView: UIView = {
         let v = UIView(frame: CGRect(x: 0.0, y: 0.0, width: self.drawerSize, height: self.drawerSize))
-<<<<<<< HEAD
-        v.setTranslatesAutoresizingMaskIntoConstraints(false)
-=======
         v.translatesAutoresizingMaskIntoConstraints = false
->>>>>>> ff7802a0
         self.view.addSubview(v)
         return v
     }()
@@ -202,11 +194,7 @@
         swapDrawerViewController(drawerViewController)
     }
     
-<<<<<<< HEAD
-    public required init(coder aDecoder: NSCoder) {
-=======
     public required init?(coder aDecoder: NSCoder) {
->>>>>>> ff7802a0
         contentViewController = UIViewController()
         drawerViewController = UIViewController()
         slideDirection = .Left
@@ -262,13 +250,13 @@
                 deltaUnits = swipeEndPoint.y - _swipeStartPoint.y
             case .Bottom:
                 drawerPos = view.bounds.size.height - fabs(drawerEdge)
-                deltaUnits = swipeEndPoint.y - _swipeStartPoint.y
+                deltaUnits = _swipeStartPoint.y - swipeEndPoint.y
             case .Left:
                 drawerPos = fabs(drawerEdge)
                 deltaUnits = swipeEndPoint.x - _swipeStartPoint.x
             case .Right:
                 drawerPos = view.bounds.size.width - fabs(drawerEdge)
-                deltaUnits = swipeEndPoint.x - _swipeStartPoint.x
+                deltaUnits = _swipeStartPoint.x - swipeEndPoint.x
             }
             
             let numer = min(fabs(drawerSize - drawerPos), drawerSize)
@@ -367,11 +355,7 @@
         - parameter customDuration: An optional custom duration of the animation.
     */
     public func openDrawer(customDuration d: NSTimeInterval = 0.0) {
-<<<<<<< HEAD
-        var dur = d == 0.0 ? slideDuration : d
-=======
         let dur = d == 0.0 ? slideDuration : d
->>>>>>> ff7802a0
         drawerWillOpen?(dur)
         NSNotificationCenter.defaultCenter().postNotification(NSNotification(name: Events.DrawerWillOpen, object: self))
         UIView.animateWithDuration(dur, animations: {
@@ -389,11 +373,7 @@
         - parameter customDuration: An optional custom duration of the animation.
     */
     public func closeDrawer(customDuration d: NSTimeInterval = 0.0) {
-<<<<<<< HEAD
-        var dur = d == 0.0 ? slideDuration : d
-=======
         let dur = d == 0.0 ? slideDuration : d
->>>>>>> ff7802a0
         drawerWillClose?(dur)
         NSNotificationCenter.defaultCenter().postNotification(NSNotification(name: Events.DrawerWillClose, object: self))
         UIView.animateWithDuration(dur, animations: {
@@ -415,24 +395,15 @@
     /**
         Swap the content view controller for the new one
     
-<<<<<<< HEAD
         :param: vc The view controller to swap the content to.
-=======
-        - parameter vc: The view controller to swap the content to.
->>>>>>> ff7802a0
     */
     private func swapContentViewController(vc: UIViewController) {
         contentViewController.willMoveToParentViewController(nil)
         addChildViewController(vc)
         vc.view.frame = contentContainerView.frame
-<<<<<<< HEAD
-        contentContainerView.subviews.map { $0.removeFromSuperview() }
-        contentContainerView.addSubview(vc.view)
-=======
-        for v in contentContainerView.subviews { v.removeFromSuperview() }
+        contentContainerView.subviews.each { $0.removeFromSuperview() }
         contentContainerView.addSubview(vc.view)
         vc.view.pinToParentView()
->>>>>>> ff7802a0
         contentViewController.removeFromParentViewController()
         vc.didMoveToParentViewController(self)
     }
@@ -440,24 +411,15 @@
     /**
         Swap the drawer view controller for the new one
         
-<<<<<<< HEAD
         :param: vc The view controller to swap the drawer to.
-=======
-        - parameter vc: The view controller to swap the drawer to.
->>>>>>> ff7802a0
     */
     private func swapDrawerViewController(vc: UIViewController) {
         drawerViewController.willMoveToParentViewController(nil)
         addChildViewController(vc)
         vc.view.frame = drawerContainerView.frame
-<<<<<<< HEAD
-        drawerContainerView.subviews.map { $0.removeFromSuperview() }
-        drawerContainerView.addSubview(vc.view)
-=======
-        for v in drawerContainerView.subviews { v.removeFromSuperview() }
+        drawerContainerView.subviews.each { $0.removeFromSuperview() }
         drawerContainerView.addSubview(vc.view)
         vc.view.pinToParentView()
->>>>>>> ff7802a0
         drawerViewController.removeFromParentViewController()
         vc.didMoveToParentViewController(self)
     }
@@ -508,4 +470,16 @@
     }
     
     // ***
+}
+
+
+
+
+// MARK: - Array exntesion
+private extension Array {
+    private func each(c: (Element) -> Void) {
+        for item in self {
+            c(item)
+        }
+    }
 }