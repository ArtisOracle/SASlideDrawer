--- conflicted
+++ resolved
@@ -14,11 +14,7 @@
     override func viewDidAppear(animated: Bool) {
         super.viewDidAppear(animated)
         
-<<<<<<< HEAD
-        let c = AppDelegate.currentAppDelegate.drawerContainer
-=======
         let c = AppDelegate.currentAppDelegate.drawerController
->>>>>>> ff7802a0
         c.drawerDidPan = { pct in
             self.label.text = "\(pct)"
             self.view.backgroundColor = UIColor(hue: pct, saturation: pct, brightness: pct, alpha: 1.0)
